--- conflicted
+++ resolved
@@ -22,11 +22,7 @@
     background_model = SpectralCube.read(background_file)
     exposure_cube = SpectralCube.read(exposure_file)
     # Add correct units
-<<<<<<< HEAD
-    exposure_cube.data = Quantity(exposure_cube.data, '1/(cm2 sr s GeV)')
-=======
-    exposure_cube.data = Quantity(exposure_cube.data, '1/(cm2 deg2 s MeV)')
->>>>>>> a0b99eca
+    exposure_cube.data = Quantity(exposure_cube.data, '1/(cm2 sr s MeV)')
     # Re-project background cube
     repro_bg_cube = background_model.reproject_to(exposure_cube)
     # Define energy band required for output
