# Licensed under a 3-clause BSD style license - see LICENSE.rst
import logging
import numpy as np
import astropy.units as u
from astropy.io import fits
from astropy.nddata.utils import NoOverlapError
from astropy.utils import lazyproperty
from gammapy.cube.psf_kernel import PSFKernel
from gammapy.cube.psf_map import PSFMap
from gammapy.cube.edisp_map import EDispMap
from gammapy.irf import EnergyDispersion
<<<<<<< HEAD
from gammapy.maps import Map, MapAxis
=======
from gammapy.maps import Map
>>>>>>> 2935c4c8
from gammapy.data import GTI
from gammapy.modeling import Dataset, Parameters
from gammapy.modeling.models import BackgroundModel, SkyModel, SkyModels
from gammapy.stats import cash, cash_sum_cython, cstat, cstat_sum_cython
from gammapy.utils.random import get_random_state
from gammapy.utils.scripts import make_path

__all__ = ["MapEvaluator", "MapDataset"]

log = logging.getLogger(__name__)

CUTOUT_MARGIN = 0.1 * u.deg
RAD_MAX = 0.66
RAD_AXIS_DEFAULT = MapAxis.from_bounds(
    0, RAD_MAX, nbin=66, node_type="edges", name="theta", unit="deg"
)
MIGRA_AXIS_DEFAULT = MapAxis.from_bounds(
    0.2, 5, nbin=48, node_type="edges", name="migra"
)
#TODO: Choose optimal binnings depending on IRFs

class MapDataset(Dataset):
    """Perform sky model likelihood fit on maps.

    Parameters
    ----------
    model : `~gammapy.modeling.models.SkyModel` or `~gammapy.modeling.models.SkyModels`
        Source sky models.
    counts : `~gammapy.maps.WcsNDMap`
        Counts cube
    exposure : `~gammapy.maps.WcsNDMap`
        Exposure cube
    mask_fit : `~numpy.ndarray`
        Mask to apply to the likelihood for fitting.
    psf : `~gammapy.cube.PSFKernel`
        PSF kernel
    edisp : `~gammapy.irf.EnergyDispersion`
        Energy dispersion
    background_model : `~gammapy.modeling.models.BackgroundModel`
        Background model to use for the fit.
    likelihood : {"cash", "cstat"}
        Likelihood function to use for the fit.
    evaluation_mode : {"local", "global"}
        Model evaluation mode.

        The "local" mode evaluates the model components on smaller grids to save computation time.
        This mode is recommended for local optimization algorithms.
        The "global" evaluation mode evaluates the model components on the full map.
        This mode is recommended for global optimization algorithms.
    mask_safe : `~numpy.ndarray`
        Mask defining the safe data range.
    gti : '~gammapy.data.GTI'
        GTI of the observation or union of GTI if it is a stacked observation

    """

    def __init__(
        self,
        model=None,
        counts=None,
        exposure=None,
        mask_fit=None,
        psf=None,
        edisp=None,
        background_model=None,
        name="",
        likelihood="cash",
        evaluation_mode="local",
        mask_safe=None,
        gti=None,
    ):
        if mask_fit is not None and mask_fit.dtype != np.dtype("bool"):
            raise ValueError("mask data must have dtype bool")

        self.evaluation_mode = evaluation_mode
        self.likelihood_type = likelihood
        self.counts = counts
        self.exposure = exposure
        self.mask_fit = mask_fit
        self.psf = psf
        self.edisp = edisp
        self.background_model = background_model
        self.model = model
        self.name = name
        self.mask_safe = mask_safe
        self.gti = gti
        if likelihood == "cash":
            self._stat = cash
            self._stat_sum = cash_sum_cython
        elif likelihood == "cstat":
            self._stat = cstat
            self._stat_sum = cstat_sum_cython
        else:
            raise ValueError(f"Invalid likelihood: {likelihood!r}")

    def __repr__(self):
        str_ = self.__class__.__name__
        return str_

    def __str__(self):
        str_ = f"{self.__class__.__name__}\n"
        str_ += "\n"

        counts = np.nan
        if self.counts is not None:
            counts = np.sum(self.counts.data)
        str_ += "\t{:32}: {:.0f} \n".format("Total counts", counts)

        npred = np.nan
        if self.model is not None:
            npred = np.sum(self.npred().data)
        str_ += "\t{:32}: {:.2f}\n".format("Total predicted counts", npred)

        background = np.nan
        if self.background_model is not None:
            background = np.sum(self.background_model.evaluate().data)
        str_ += "\t{:32}: {:.2f}\n\n".format("Total background counts", background)

        exposure_min, exposure_max, exposure_unit = np.nan, np.nan, ""
        if self.exposure is not None:
            exposure_min = np.min(self.exposure.data[self.exposure.data > 0])
            exposure_max = np.max(self.exposure.data)
            exposure_unit = self.exposure.unit

        str_ += "\t{:32}: {:.2e} {}\n".format(
            "Exposure min", exposure_min, exposure_unit
        )
        str_ += "\t{:32}: {:.2e} {}\n\n".format(
            "Exposure max", exposure_max, exposure_unit
        )

        # data section
        n_bins = 0
        if self.counts is not None:
            n_bins = self.counts.data.size
        str_ += "\t{:32}: {} \n".format("Number of total bins", n_bins)

        n_fit_bins = 0
        if self.mask is not None:
            n_fit_bins = np.sum(self.mask)
        str_ += "\t{:32}: {} \n\n".format("Number of fit bins", n_fit_bins)

        # likelihood section
        str_ += "\t{:32}: {}\n".format("Fit statistic type", self.likelihood_type)

        stat = np.nan
        if self.model is not None:
            stat = self.likelihood()
        str_ += "\t{:32}: {:.2f}\n\n".format("Fit statistic value (-2 log(L))", stat)

        # model section
        n_models = 0
        if self.model is not None:
            n_models = len(self.model.skymodels)
        str_ += "\t{:32}: {} \n".format("Number of models", n_models)

        str_ += "\t{:32}: {}\n".format(
            "Number of parameters", len(self.parameters.parameters)
        )
        str_ += "\t{:32}: {}\n\n".format(
            "Number of free parameters", len(self.parameters.free_parameters)
        )

        components = []

        if self.model is not None:
            components += self.model.skymodels

        if self.background_model is not None:
            components += [self.background_model]

        for idx, model in enumerate(components):
            str_ += f"\tComponent {idx}: \n"
            str_ += "\t\t{:28}: {}\n".format("Name", model.name)
            str_ += "\t\t{:28}: {}\n".format("Type", model.__class__.__name__)

            if isinstance(model, SkyModel):
                str_ += "\t\t{:28}: {}\n".format(
                    "Spatial  model type", model.spatial_model.__class__.__name__
                )
                str_ += "\t\t{:28}: {}\n".format(
                    "Spectral model type", model.spectral_model.__class__.__name__
                )

            str_ += "\t\tParameters:\n"

            info = str(model.parameters)
            lines = info.split("\n")
            str_ += "\t\t" + "\n\t\t".join(lines[2:-1])

            str_ += "\n\n"

        return str_.expandtabs(tabsize=4)

    @property
    def model(self):
        """Sky model to fit (`~gammapy.cube.SkyModel` or `~gammapy.cube.SkyModels`)"""
        return self._model

    @model.setter
    def model(self, model):
        if isinstance(model, SkyModel):
            model = SkyModels([model])

        self._model = model

        if model is not None:
            evaluators = []

            for component in model.skymodels:
                evaluator = MapEvaluator(
                    component, evaluation_mode=self.evaluation_mode
                )
                evaluator.update(self.exposure, self.psf, self.edisp, self._geom)
                evaluators.append(evaluator)

            self._evaluators = evaluators

    @property
    def parameters(self):
        """List of parameters (`~gammapy.modeling.Parameters`)"""
        parameters = []

        if self.model:
            parameters += self.model.parameters.parameters

        if self.background_model:
            parameters += self.background_model.parameters.parameters

        return Parameters(parameters)

    @property
    def _geom(self):
        if self.counts is not None:
            return self.counts.geom
        else:
            return self.background_model.map.geom

    @property
    def data_shape(self):
        """Shape of the counts data (tuple)"""
        return self.counts.data.shape

    def npred(self):
        """Predicted source and background counts (`~gammapy.maps.Map`)."""
        npred_total = Map.from_geom(self._geom, dtype=float)

        if self.background_model:
            npred_total += self.background_model.evaluate()

        if self.model:
            for evaluator in self._evaluators:
                # if the model component drifts out of its support the evaluator has
                # has to be updated
                if evaluator.needs_update:
                    evaluator.update(self.exposure, self.psf, self.edisp, self._geom)

                npred = evaluator.compute_npred()

                # avoid slow fancy indexing, when the shape is equivalent
                if npred.data.shape == npred_total.data.shape:
                    npred_total += npred.data
                else:
                    npred_total.data[evaluator.coords_idx] += npred.data

        return npred_total

    @classmethod
<<<<<<< HEAD
    def create(cls, geom, geom_irf=None, migra_axis=None, rad_axis=None, reference_time="2000-01-01",):
=======
    def create(
        cls,
        geom,
        geom_irf=None,
        migra_axis=None,
        rad_axis=None,
        reference_time="2000-01-01",
    ):
>>>>>>> 2935c4c8
        """Creates a MapDataset object with zero filled maps

        Parameters
        ----------
        geom: `~gammapy.maps.WcsGeom`
            Reference target geometry in reco energy, used for counts and background maps
        geom_irf: `~gammapy.maps.WcsGeom`
            Reference image geometry in true energy, used for IRF maps.
        migra_axis: `~gammapy.maps.MapAxis`
            Migration axis for the energy dispersion map
        rad_axis: `~gammapy.maps.MapAxis`
            Rad axis for the psf map
        """

        geom_irf = geom_irf or geom

        counts = Map.from_geom(geom, unit="")

        background = Map.from_geom(geom, unit="")
        background_model = BackgroundModel(background)

        energy_axis = geom_irf.get_axis_by_name("ENERGY")

        exposure_geom = geom.to_image().to_cube([energy_axis])
        exposure = Map.from_geom(exposure_geom, unit="m2 s")
        exposure_irf = Map.from_geom(geom_irf, unit="m2 s")

        mask = np.ones(geom.data_shape, dtype=bool)

        gti = GTI.create([] * u.s, [] * u.s, reference_time=reference_time)

<<<<<<< HEAD

        geom_migra = geom_irf.to_image().to_cube([migra_axis, energy_axis])
        edisp_map = Map.from_geom(geom_migra, unit="")
        loc = migra_axis.edges.searchsorted(1.0)
        edisp_map.data[:, loc, :, :] = 1.0
        edisp = EDispMap(edisp_map, exposure_irf)


        geom_rad = geom_irf.to_image().to_cube([rad_axis, energy_axis])
        psf_map = Map.from_geom(geom_rad, unit="sr-1")
        psf = PSFMap(psf_map, exposure_irf)
=======
        edisp, psf = None, None
        if migra_axis:
            geom_migra = geom_irf.to_image().to_cube([migra_axis, energy_axis])
            edisp_map = Map.from_geom(geom_migra, unit="")
            loc = migra_axis.edges.searchsorted(1.0)
            edisp_map.data[:, loc, :, :] = 1.0
            edisp = EDispMap(edisp_map, exposure_irf)
        if rad_axis:
            geom_rad = geom_irf.to_image().to_cube([rad_axis, energy_axis])
            psf_map = Map.from_geom(geom_rad, unit="sr-1")
            psf = PSFMap(psf_map, exposure_irf)
>>>>>>> 2935c4c8

        return cls(
            model=None,
            counts=counts,
            exposure=exposure,
            mask_fit=None,
            psf=psf,
            edisp=edisp,
            background_model=background_model,
            name="empty_",
            likelihood="cash",
            evaluation_mode="local",
            mask_safe=mask,
            gti=gti,
        )

    def likelihood_per_bin(self):
        """Likelihood per bin given the current model parameters"""
        return self._stat(n_on=self.counts.data, mu_on=self.npred().data)

    def residuals(self, method="diff"):
        """Compute residuals map.

        Parameters
        ----------
        method: {"diff", "diff/model", "diff/sqrt(model)"}
            Method used to compute the residuals. Available options are:
                - `diff` (default): data - model
                - `diff/model`: (data - model) / model
                - `diff/sqrt(model)`: (data - model) / sqrt(model)

        Returns
        -------
        residuals : `gammapy.maps.WcsNDMap`
            Residual map.

        """
        residuals = self._compute_residuals(self.counts, self.npred(), method=method)
        return residuals

    def plot_residuals(
        self,
        method="diff",
        smooth_kernel="gauss",
        smooth_radius="0.1 deg",
        region=None,
        figsize=(12, 4),
        **kwargs,
    ):
        """
        Plot spatial and spectral residuals.

        The spectral residuals are extracted from the provided `region`, and the
        normalization used for the residuals computation can be controlled using
        the `norm` parameter. If no `region` is passed, only the spatial
        residuals are shown.

        Parameters
        ----------
        method : {"diff", "diff/model", "diff/sqrt(model)"}
            Method used to compute the residuals, see `MapDataset.residuals()`
        smooth_kernel : {'gauss', 'box'}
            Kernel shape.
        smooth_radius: `~astropy.units.Quantity`, str or float
            Smoothing width given as quantity or float. If a float is given it
            is interpreted as smoothing width in pixels.
        region: `~regions.Region`
            Region (pixel or sky regions accepted)
        figsize : tuple
            Figure size used for the plotting.
        **kwargs : dict
            Keyword arguments passed to `~matplotlib.pyplot.imshow`.

        Returns
        -------
        ax_image, ax_spec : `~matplotlib.pyplot.Axes`,
            Image and spectrum axes.
        """
        import matplotlib.pyplot as plt

        fig = plt.figure(figsize=figsize)

        counts, npred = self.counts, self.npred()

        if self.mask is not None:
            counts = counts * self.mask
            npred = npred * self.mask

        counts_spatial = counts.sum_over_axes().smooth(
            width=smooth_radius, kernel=smooth_kernel
        )
        npred_spatial = npred.sum_over_axes().smooth(
            width=smooth_radius, kernel=smooth_kernel
        )
        spatial_residuals = self._compute_residuals(
            counts_spatial, npred_spatial, method
        )

        spatial_residuals.data[self.exposure.data[0] == 0] = np.nan

        # If no region is provided, skip spectral residuals
        ncols = 2 if region is not None else 1
        ax_image = fig.add_subplot(1, ncols, 1, projection=spatial_residuals.geom.wcs)
        ax_spec = None

        kwargs.setdefault("cmap", "coolwarm")
        kwargs.setdefault("stretch", "linear")
        kwargs.setdefault("vmin", -5)
        kwargs.setdefault("vmax", 5)
        spatial_residuals.plot(ax=ax_image, add_cbar=True, **kwargs)

        # Spectral residuals
        if region:
            ax_spec = fig.add_subplot(1, 2, 2)
            counts_spec = counts.get_spectrum(region=region)
            npred_spec = npred.get_spectrum(region=region)
            residuals = self._compute_residuals(counts_spec, npred_spec, method)
            ax = residuals.plot()
            ax.axhline(0, color="black", lw=0.5)

            y_max = 2 * np.nanmax(residuals.data)
            plt.ylim(-y_max, y_max)
            label = self._residuals_labels[method]
            plt.ylabel(f"Residuals ({label})")

            # Overlay spectral extraction region on the spatial residuals
            pix_region = region.to_pixel(wcs=spatial_residuals.geom.wcs)
            pix_region.plot(ax=ax_image)

        return ax_image, ax_spec

    @lazyproperty
    def _counts_data(self):
        return self.counts.data.astype(float)

    def likelihood(self):
        """Total likelihood given the current model parameters.

        """
        counts, npred = self._counts_data, self.npred().data

        if self.mask is not None:
            stat = self._stat_sum(counts[self.mask], npred[self.mask])
        else:
            stat = self._stat_sum(counts.ravel(), npred.ravel())

        return stat

    def fake(self, random_state="random-seed"):
        """
        Simulate fake counts for the current model and reduced irfs.

        This method overwrites the counts defined on the dataset object.

        Parameters
        ----------
        random_state : {int, 'random-seed', 'global-rng', `~numpy.random.RandomState`}
                Defines random number generator initialisation.
                Passed to `~gammapy.utils.random.get_random_state`.
        """
        random_state = get_random_state(random_state)
        npred = self.npred()
        npred.data = random_state.poisson(npred.data)
        self.counts = npred

    def to_hdulist(self):
        """Convert map dataset to list of HDUs.

        Returns
        -------
        hdulist : `~astropy.io.fits.HDUList`
            Map dataset list of HDUs.
        """
        # TODO: what todo about the model and background model parameters?
        exclude_primary = slice(1, None)

        hdu_primary = fits.PrimaryHDU()
        hdulist = fits.HDUList([hdu_primary])
        if self.counts is not None:
            hdulist += self.counts.to_hdulist(hdu="counts")[exclude_primary]

        if self.exposure is not None:
            hdulist += self.exposure.to_hdulist(hdu="exposure")[exclude_primary]

        if self.background_model is not None:
            hdulist += self.background_model.map.to_hdulist(hdu="background")[
                exclude_primary
            ]

        if self.edisp is not None:
            if isinstance(self.edisp, EnergyDispersion):
                hdus = self.edisp.to_hdulist()
                hdus["MATRIX"].name = "edisp_matrix"
                hdus["EBOUNDS"].name = "edisp_matrix_ebounds"
                hdulist.append(hdus["EDISP_MATRIX"])
                hdulist.append(hdus["EDISP_MATRIX_EBOUNDS"])
            else:
                hdulist += self.edisp.edisp_map.to_hdulist(hdu="EDISP")

        if self.psf is not None:
            if isinstance(self.psf, PSFKernel):
                hdulist += self.psf.psf_kernel_map.to_hdulist(hdu="psf_kernel")[
                    exclude_primary
                ]
            else:
                hdulist += self.psf.psf_map.to_hdulist(hdu="psf")[exclude_primary]

        if self.mask_safe is not None:
            mask_safe_map = Map.from_geom(
                self.counts.geom, data=self.mask_safe.astype(int)
            )
            hdulist += mask_safe_map.to_hdulist(hdu="mask_safe")[exclude_primary]

        if self.mask_fit is not None:
            mask_fit_map = Map.from_geom(
                self.counts.geom, data=self.mask_fit.astype(int)
            )
            hdulist += mask_fit_map.to_hdulist(hdu="mask_fit")[exclude_primary]

        return hdulist

    @classmethod
    def from_hdulist(cls, hdulist, name=""):
        """Create map dataset from list of HDUs.

        Parameters
        ----------
        hdulist : `~astropy.io.fits.HDUList`
            List of HDUs.

        Returns
        -------
        dataset : `MapDataset`
            Map dataset.
        """
        init_kwargs = {}
        init_kwargs["name"] = name
        if "COUNTS" in hdulist:
            init_kwargs["counts"] = Map.from_hdulist(hdulist, hdu="counts")

        if "EXPOSURE" in hdulist:
            init_kwargs["exposure"] = Map.from_hdulist(hdulist, hdu="exposure")

        if "BACKGROUND" in hdulist:
            background_map = Map.from_hdulist(hdulist, hdu="background")
            init_kwargs["background_model"] = BackgroundModel(background_map)

        if "EDISP_MATRIX" in hdulist:
            init_kwargs["edisp"] = EnergyDispersion.from_hdulist(
                hdulist, hdu1="EDISP_MATRIX", hdu2="EDISP_MATRIX_EBOUNDS"
            )

        if "PSF_KERNEL" in hdulist:
            psf_map = Map.from_hdulist(hdulist, hdu="psf_kernel")
            init_kwargs["psf"] = PSFKernel(psf_map)

        if "MASK_SAFE" in hdulist:
            mask_safe_map = Map.from_hdulist(hdulist, hdu="mask_safe")
            init_kwargs["mask_safe"] = mask_safe_map.data.astype(bool)

        if "MASK_FIT" in hdulist:
            mask_fit_map = Map.from_hdulist(hdulist, hdu="mask_fit")
            init_kwargs["mask_fit"] = mask_fit_map.data.astype(bool)
        return cls(**init_kwargs)

    def write(self, filename, overwrite=False):
        """Write map dataset to file.

        Parameters
        ----------
        filename : str
            Filename to write to.
        overwrite : bool
            Overwrite file if it exists.
        """
        filename = make_path(filename)
        hdulist = self.to_hdulist()
        hdulist.writeto(str(filename), overwrite=overwrite)

    @classmethod
    def read(cls, filename, name=""):
        """Read map dataset from file.

        Parameters
        ----------
        filename : str
            Filename to read from.

        Returns
        -------
        dataset : `MapDataset`
            Map dataset.
        """
        filename = make_path(filename)
        hdulist = fits.open(str(filename))
        return cls.from_hdulist(hdulist, name=name)

    def to_dict(self, filename=""):
        """Create dict for YAML serilisation

        Returns
        -------
        data : dict
            Dict with data for the YAML serilisation.
        """
        data = {}
        data["name"] = self.name
        data["models"] = self.model.names
        data["background"] = self.background_model.name
        data["filename"] = filename
        return data


class MapEvaluator:
    """Sky model evaluation on maps.

    This evaluates a sky model on a 3D map and convolves with the IRFs,
    and returns a map of the predicted counts.
    Note that background counts are not added.

    For now, we only make it work for 3D WCS maps with an energy axis.
    No HPX, no other axes, those can be added later here or via new
    separate model evaluator classes.

    Parameters
    ----------
    model : `~gammapy.modeling.models.SkyModel`
        Sky model
    exposure : `~gammapy.maps.Map`
        Exposure map
    psf : `~gammapy.cube.PSFKernel`
        PSF kernel
    edisp : `~gammapy.irf.EnergyDispersion`
        Energy dispersion
    evaluation_mode : {"local", "global"}
        Model evaluation mode.
    """

    _cached_properties = [
        "lon_lat",
        "solid_angle",
        "bin_volume",
        "geom_reco",
        "energy_bin_width",
        "energy_edges",
        "energy_center",
    ]

    def __init__(
        self, model=None, exposure=None, psf=None, edisp=None, evaluation_mode="local"
    ):
        self.model = model
        self.exposure = exposure
        self.psf = psf
        self.edisp = edisp

        if evaluation_mode not in {"local", "global"}:
            raise ValueError(f"Invalid evaluation_mode: {evaluation_mode!r}")

        self.evaluation_mode = evaluation_mode

    @property
    def geom(self):
        """True energy map geometry (`~gammapy.maps.MapGeom`)"""
        return self.exposure.geom

    @lazyproperty
    def geom_reco(self):
        """Reco energy map geometry (`~gammapy.maps.MapGeom`)"""
        e_reco_axis = self.edisp.e_reco.copy(name="energy")
        return self.geom_image.to_cube(axes=[e_reco_axis])

    @property
    def geom_image(self):
        """Image map geometry (`~gammapy.maps.MapGeom`)"""
        return self.geom.to_image()

    @lazyproperty
    def energy_center(self):
        """True energy axis bin centers (`~astropy.units.Quantity`)"""
        energy_axis = self.geom.get_axis_by_name("energy")
        return energy_axis.center[:, np.newaxis, np.newaxis]

    @lazyproperty
    def energy_edges(self):
        """True energy axis bin edges (`~astropy.units.Quantity`)"""
        energy_axis = self.geom.get_axis_by_name("energy")
        return energy_axis.edges[:, np.newaxis, np.newaxis]

    @lazyproperty
    def energy_bin_width(self):
        """Energy axis bin widths (`astropy.units.Quantity`)"""
        return np.diff(self.energy_edges, axis=0)

    @lazyproperty
    def lon_lat(self):
        """Spatial coordinate pixel centers (``lon, lat`` tuple of `~astropy.units.Quantity`).
        """
        coord = self.geom_image.get_coord()
        frame = self.model.frame

        if frame is not None:
            coordsys = "CEL" if frame == "icrs" else "GAL"

            if not coord.coordsys == coordsys:
                coord = coord.to_coordsys(coordsys)

        return (coord.lon, coord.lat)

    @property
    def lon(self):
        return self.lon_lat[0]

    @property
    def lat(self):
        return self.lon_lat[1]

    @lazyproperty
    def solid_angle(self):
        """Solid angle per pixel"""
        return self.geom.solid_angle()

    @lazyproperty
    def bin_volume(self):
        """Map pixel bin volume (solid angle times energy bin width)."""
        omega = self.solid_angle
        de = self.energy_bin_width
        return omega * de

    @property
    def coords(self):
        """Return evaluator coords"""
        lon, lat = self.lon_lat
        if self.edisp:
            energy = self.edisp.e_reco.center[:, np.newaxis, np.newaxis]
        else:
            energy = self.energy_center

        return {"lon": lon.value, "lat": lat.value, "energy": energy}

    @property
    def needs_update(self):
        """Check whether the model component has drifted away from its support."""
        if self.evaluation_mode == "global" or self.model.evaluation_radius is None:
            return False
        else:
            position = self.model.position
            separation = self._init_position.separation(position)
            update = separation > (self.model.evaluation_radius + CUTOUT_MARGIN)
        return update

    def update(self, exposure, psf, edisp, geom):
        """Update MapEvaluator, based on the current position of the model component.

        Parameters
        ----------
        exposure : `~gammapy.maps.Map`
            Exposure map.
        psf : `gammapy.cube.PSFMap`
            PSF map.
        edisp : `gammapy.cube.EDispMap`
            Edisp map.
        geom : `gammapy.maps.MapGeom`
            Reference geometry of the data.
        """
        log.debug("Updating model evaluator")
        # cache current position of the model component

        # TODO: lookup correct Edisp for this component
        self.edisp = edisp

        # TODO: lookup correct PSF for this component
        self.psf = psf

        if self.evaluation_mode == "local" and self.model.evaluation_radius is not None:
            self._init_position = self.model.position
            if psf is not None:
                psf_width = np.max(psf.psf_kernel_map.geom.width)
            else:
                psf_width = 0 * u.deg

            width = psf_width + 2 * (self.model.evaluation_radius + CUTOUT_MARGIN)
            try:
                self.exposure = exposure.cutout(
                    position=self.model.position, width=width
                )
            except NoOverlapError:
                raise ValueError(
                    f"Position {self.model.position!r} of model component is outside the image boundaries."
                    " Please check the starting values or position parameter boundaries of the model."
                )

            # Reset cached quantities
            for cached_property in self._cached_properties:
                self.__dict__.pop(cached_property, None)

            self.coords_idx = geom.coord_to_idx(self.coords)[::-1]

        else:
            self.exposure = exposure

    def compute_dnde(self):
        """Compute model differential flux at map pixel centers.

        Returns
        -------
        model_map : `~gammapy.maps.Map`
            Sky cube with data filled with evaluated model values.
            Units: ``cm-2 s-1 TeV-1 deg-2``
        """
        coord = (self.lon, self.lat, self.energy_center)
        dnde = self.model.evaluate(*coord)
        return dnde

    def compute_flux(self):
        """Compute model integral flux over map pixel volumes.

        For now, we simply multiply dnde with bin volume.
        """
        dnde = self.compute_dnde()
        volume = self.bin_volume
        flux = dnde * volume
        return flux

    def apply_exposure(self, flux):
        """Compute npred cube

        For now just divide flux cube by exposure
        """
        npred = (flux * self.exposure.quantity).to_value("")
        return Map.from_geom(self.geom, data=npred, unit="")

    def apply_psf(self, npred):
        """Convolve npred cube with PSF"""
        tmp = npred.convolve(self.psf)
        tmp.data[tmp.data < 0.0] = 0
        return tmp

    def apply_edisp(self, npred):
        """Convolve map data with energy dispersion.

        Parameters
        ----------
        npred : `~gammapy.maps.Map`
            Predicted counts in true energy bins

        Returns
        -------
        npred_reco : `~gammapy.maps.Map`
            Predicted counts in reco energy bins
        """
        loc = npred.geom.get_axis_index_by_name("energy")
        data = np.rollaxis(npred.data, loc, len(npred.data.shape))
        data = np.dot(data, self.edisp.pdf_matrix)
        data = np.rollaxis(data, -1, loc)
        return Map.from_geom(self.geom_reco, data=data, unit="")

    def compute_npred(self):
        """
        Evaluate model predicted counts.

        Returns
        -------
        npred : `~gammapy.maps.Map`
            Predicted counts on the map (in reco energy bins)
        """
        flux = self.compute_flux()
        npred = self.apply_exposure(flux)
        if self.psf is not None:
            npred = self.apply_psf(npred)
        if self.edisp is not None:
            npred = self.apply_edisp(npred)

        return npred<|MERGE_RESOLUTION|>--- conflicted
+++ resolved
@@ -9,11 +9,7 @@
 from gammapy.cube.psf_map import PSFMap
 from gammapy.cube.edisp_map import EDispMap
 from gammapy.irf import EnergyDispersion
-<<<<<<< HEAD
 from gammapy.maps import Map, MapAxis
-=======
-from gammapy.maps import Map
->>>>>>> 2935c4c8
 from gammapy.data import GTI
 from gammapy.modeling import Dataset, Parameters
 from gammapy.modeling.models import BackgroundModel, SkyModel, SkyModels
@@ -34,6 +30,7 @@
     0.2, 5, nbin=48, node_type="edges", name="migra"
 )
 #TODO: Choose optimal binnings depending on IRFs
+
 
 class MapDataset(Dataset):
     """Perform sky model likelihood fit on maps.
@@ -282,9 +279,8 @@
         return npred_total
 
     @classmethod
-<<<<<<< HEAD
-    def create(cls, geom, geom_irf=None, migra_axis=None, rad_axis=None, reference_time="2000-01-01",):
-=======
+
+
     def create(
         cls,
         geom,
@@ -293,7 +289,7 @@
         rad_axis=None,
         reference_time="2000-01-01",
     ):
->>>>>>> 2935c4c8
+
         """Creates a MapDataset object with zero filled maps
 
         Parameters
@@ -325,8 +321,6 @@
 
         gti = GTI.create([] * u.s, [] * u.s, reference_time=reference_time)
 
-<<<<<<< HEAD
-
         geom_migra = geom_irf.to_image().to_cube([migra_axis, energy_axis])
         edisp_map = Map.from_geom(geom_migra, unit="")
         loc = migra_axis.edges.searchsorted(1.0)
@@ -337,19 +331,6 @@
         geom_rad = geom_irf.to_image().to_cube([rad_axis, energy_axis])
         psf_map = Map.from_geom(geom_rad, unit="sr-1")
         psf = PSFMap(psf_map, exposure_irf)
-=======
-        edisp, psf = None, None
-        if migra_axis:
-            geom_migra = geom_irf.to_image().to_cube([migra_axis, energy_axis])
-            edisp_map = Map.from_geom(geom_migra, unit="")
-            loc = migra_axis.edges.searchsorted(1.0)
-            edisp_map.data[:, loc, :, :] = 1.0
-            edisp = EDispMap(edisp_map, exposure_irf)
-        if rad_axis:
-            geom_rad = geom_irf.to_image().to_cube([rad_axis, energy_axis])
-            psf_map = Map.from_geom(geom_rad, unit="sr-1")
-            psf = PSFMap(psf_map, exposure_irf)
->>>>>>> 2935c4c8
 
         return cls(
             model=None,
