# Licensed under a 3-clause BSD style license - see LICENSE.rst
import logging
import astropy.units as u
import numpy as np
from gammapy.data import GTI
from gammapy.datasets import Datasets
from gammapy.maps import TimeMapAxis, LabelMapAxis, Map
from gammapy.utils.pbar import progress_bar
from gammapy.modeling import Fit
from .flux_point import FluxPoints, FluxPointsEstimator

__all__ = ["LightCurveEstimator"]

log = logging.getLogger(__name__)


class LightCurveEstimator(FluxPointsEstimator):
    """Estimate light curve.

    The estimator will fit the source model component to datasets in each of the
    provided time intervals.

    If no time intervals are provided, the estimator will use the time intervals
    defined by the datasets GTIs.

    To be included in the estimation, the dataset must have their GTI fully
    overlapping a time interval.

    Time intervals without any dataset GTI fully overlapping will be dropped. They will not
    be stored in the final lightcurve `FluxPoints` object.

    Parameters
    ----------
    time_intervals : list of `astropy.time.Time`
        Start and stop time for each interval to compute the LC
    source : str or int
        For which source in the model to compute the flux points. Default is 0
    energy_edges : `~astropy.units.Quantity`
        Energy edges of the light curve.
    atol : `~astropy.units.Quantity`
        Tolerance value for time comparison with different scale. Default 1e-6 sec.
    norm_min : float
        Minimum value for the norm used for the fit statistic profile evaluation.
    norm_max : float
        Maximum value for the norm used for the fit statistic profile evaluation.
    norm_n_values : int
        Number of norm values used for the fit statistic profile.
    norm_values : `numpy.ndarray`
        Array of norm values to be used for the fit statistic profile.
    n_sigma : int
        Number of sigma to use for asymmetric error computation. Default is 1.
    n_sigma_ul : int
        Number of sigma to use for upper limit computation. Default is 2.
    selection_optional : list of str
        Which steps to execute. Available options are:

            * "all": all the optional steps are executed
            * "errn-errp": estimate asymmetric errors.
            * "ul": estimate upper limits.
            * "scan": estimate fit statistic profiles.

        Default is None so the optionnal steps are not executed.
    fit : `Fit`
        Fit instance specifying the backend and fit options.
    reoptimize : bool
        Re-optimize other free model parameters. Default is True.
    """

    tag = "LightCurveEstimator"

    def __init__(
        self,
        time_intervals=None,
        atol="1e-6 s",
<<<<<<< HEAD
        norm_min=0.2,
        norm_max=5,
        norm_n_values=11,
        norm_values=None,
        n_sigma=1,
        n_sigma_ul=2,
        reoptimize=False,
        selection_optional=None,
=======
        **kwargs
>>>>>>> e744b42c
    ):
        self.time_intervals = time_intervals
        self.atol = u.Quantity(atol)
        super().__init__(**kwargs)

    def run(self, datasets):
        """Run light curve extraction.

        Normalize integral and energy flux between emin and emax.

        Parameters
        ----------
        datasets : list of `~gammapy.datasets.SpectrumDataset` or `~gammapy.datasets.MapDataset`
            Spectrum or Map datasets.

        Returns
        -------
        lightcurve : `~gammapy.estimators.FluxPoints`
            Light curve flux points
        """
        datasets = Datasets(datasets)

        if self.time_intervals is None:
            gti = datasets.gti
        else:
            gti = GTI.from_time_intervals(self.time_intervals)

        gti = gti.union(overlap_ok=False, merge_equal=False)

        rows = []
        valid_intervals = []
        for t_min, t_max in progress_bar(
                gti.time_intervals,
                desc="Time intervals"
        ):
            datasets_to_fit = datasets.select_time(
                time_min=t_min, time_max=t_max, atol=self.atol
            )

            if len(datasets_to_fit) == 0:
                log.info(f"No Dataset for the time interval {t_min} to {t_max}. Skipping interval.")
                continue

<<<<<<< HEAD
            row = {"time_min": t_min.mjd, "time_max": t_max.mjd}
            row.update(self.estimate_time_bin_flux(datasets_to_fit))
            rows.append(row)
=======
            valid_intervals.append([t_min, t_max])
            fp = self.estimate_time_bin_flux(datasets=datasets_to_fit)

            for name in ["counts", "npred", "npred_null"]:
                fp._data[name] = self.expand_map(
                    fp._data[name], dataset_names=datasets.names
                )
            rows.append(fp)
>>>>>>> e744b42c

        if len(rows) == 0:
            raise ValueError("LightCurveEstimator: No datasets in time intervals")

        gti = GTI.from_time_intervals(valid_intervals)
        axis = TimeMapAxis.from_gti(gti=gti)
        return FluxPoints.from_stack(
            maps=rows, axis=axis,
        )

    @staticmethod
    def expand_map(m, dataset_names):
        """Expand map in dataset axis

        Parameters
        ----------
        map : `Map`
            Map to expand.
        dataset_names : list of str
            Dataset names

        Returns
        -------
        map : `Map`
            Expanded map.
        """
        label_axis = LabelMapAxis(labels=dataset_names, name="dataset")
        geom = m.geom.replace_axis(axis=label_axis)
        result = Map.from_geom(geom, data=np.nan)

        coords = m.geom.get_coord(sparse=True)
        result.set_by_coord(coords, vals=m.data)
        return result

    def estimate_time_bin_flux(self, datasets):
        """Estimate flux point for a single energy group.

        Parameters
        ----------
        datasets : `~gammapy.modeling.Datasets`
            List of dataset objects

        Returns
        -------
        result : `FluxPoints`
            Resulting flux points.
        """
<<<<<<< HEAD
        if self.energy_edges is None:
            energy_min, energy_max = datasets.energy_ranges
            energy_edges = energy_min.min(), energy_max.max()
        else:
            energy_edges = self.energy_edges

        fe = FluxPointsEstimator(
            source=self.source,
            energy_edges=energy_edges,
            norm_min=self.norm_min,
            norm_max=self.norm_max,
            norm_n_values=self.norm_n_values,
            norm_values=self.norm_values,
            n_sigma=self.n_sigma,
            n_sigma_ul=self.n_sigma_ul,
            reoptimize=self.reoptimize,
            selection_optional=self.selection_optional,
        )
        fp = fe.run(datasets)

        # TODO: remove once FluxPointsEstimator returns object with all energies in one row
        result = {}
        for colname in fp.table.colnames:
            if colname != "counts":
                result[colname] = fp.table[colname].quantity
            else:
                result[colname] = np.atleast_1d(fp.table[colname].quantity.sum(axis=1))

        # return fp.to_sed_type("flux")#
        return result
=======
        return super().run(datasets)
>>>>>>> e744b42c
<|MERGE_RESOLUTION|>--- conflicted
+++ resolved
@@ -72,18 +72,7 @@
         self,
         time_intervals=None,
         atol="1e-6 s",
-<<<<<<< HEAD
-        norm_min=0.2,
-        norm_max=5,
-        norm_n_values=11,
-        norm_values=None,
-        n_sigma=1,
-        n_sigma_ul=2,
-        reoptimize=False,
-        selection_optional=None,
-=======
         **kwargs
->>>>>>> e744b42c
     ):
         self.time_intervals = time_intervals
         self.atol = u.Quantity(atol)
@@ -127,11 +116,6 @@
                 log.info(f"No Dataset for the time interval {t_min} to {t_max}. Skipping interval.")
                 continue
 
-<<<<<<< HEAD
-            row = {"time_min": t_min.mjd, "time_max": t_max.mjd}
-            row.update(self.estimate_time_bin_flux(datasets_to_fit))
-            rows.append(row)
-=======
             valid_intervals.append([t_min, t_max])
             fp = self.estimate_time_bin_flux(datasets=datasets_to_fit)
 
@@ -140,7 +124,6 @@
                     fp._data[name], dataset_names=datasets.names
                 )
             rows.append(fp)
->>>>>>> e744b42c
 
         if len(rows) == 0:
             raise ValueError("LightCurveEstimator: No datasets in time intervals")
@@ -188,37 +171,4 @@
         result : `FluxPoints`
             Resulting flux points.
         """
-<<<<<<< HEAD
-        if self.energy_edges is None:
-            energy_min, energy_max = datasets.energy_ranges
-            energy_edges = energy_min.min(), energy_max.max()
-        else:
-            energy_edges = self.energy_edges
-
-        fe = FluxPointsEstimator(
-            source=self.source,
-            energy_edges=energy_edges,
-            norm_min=self.norm_min,
-            norm_max=self.norm_max,
-            norm_n_values=self.norm_n_values,
-            norm_values=self.norm_values,
-            n_sigma=self.n_sigma,
-            n_sigma_ul=self.n_sigma_ul,
-            reoptimize=self.reoptimize,
-            selection_optional=self.selection_optional,
-        )
-        fp = fe.run(datasets)
-
-        # TODO: remove once FluxPointsEstimator returns object with all energies in one row
-        result = {}
-        for colname in fp.table.colnames:
-            if colname != "counts":
-                result[colname] = fp.table[colname].quantity
-            else:
-                result[colname] = np.atleast_1d(fp.table[colname].quantity.sum(axis=1))
-
-        # return fp.to_sed_type("flux")#
-        return result
-=======
-        return super().run(datasets)
->>>>>>> e744b42c
+        return super().run(datasets)