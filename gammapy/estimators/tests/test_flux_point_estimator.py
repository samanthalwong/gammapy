# Licensed under a 3-clause BSD style license - see LICENSE.rst
import pytest
import numpy as np
from numpy.testing import assert_allclose
from astropy import units as u
from astropy.coordinates import SkyCoord
from gammapy.data import Observation
from gammapy.datasets import MapDataset, SpectrumDatasetOnOff
from gammapy.estimators import FluxPointsEstimator
from gammapy.irf import EDispKernelMap, EffectiveAreaTable2D, load_cta_irfs
from gammapy.makers import MapDatasetMaker
from gammapy.makers.utils import make_map_exposure_true_energy
from gammapy.maps import MapAxis, RegionGeom, RegionNDMap, WcsGeom
from gammapy.modeling.models import (
    ExpCutoffPowerLawSpectralModel,
    FoVBackgroundModel,
    GaussianSpatialModel,
    PowerLawSpectralModel,
    SkyModel,
)
from gammapy.modeling import Fit
from gammapy.utils.testing import requires_data, requires_dependency


# TODO: use pregenerate data instead
def simulate_spectrum_dataset(model, random_state=0):
    energy_edges = np.logspace(-0.5, 1.5, 21) * u.TeV
    energy_axis = MapAxis.from_edges(energy_edges, interp="log", name="energy")
    energy_axis_true = energy_axis.copy(name="energy_true")

<<<<<<< HEAD
    aeff = EffectiveAreaTable2D.from_parametrization(
        energy_axis_true=energy_axis_true
    )
=======
    aeff = EffectiveAreaTable2D.from_parametrization(energy_axis_true=energy_axis_true)
>>>>>>> e744b42c

    bkg_model = SkyModel(
        spectral_model=PowerLawSpectralModel(
            index=2.5, amplitude="1e-12 cm-2 s-1 TeV-1"
        ),
        name="background",
    )
    bkg_model.spectral_model.amplitude.frozen = True
    bkg_model.spectral_model.index.frozen = True

    geom = RegionGeom.create(region="icrs;circle(0, 0, 0.1)", axes=[energy_axis])
    acceptance = RegionNDMap.from_geom(geom=geom, data=1)
    edisp = EDispKernelMap.from_diagonal_response(
<<<<<<< HEAD
        energy_axis=energy_axis,
        energy_axis_true=energy_axis_true,
        geom=geom,
    )

    geom_true= RegionGeom.create(region="icrs;circle(0, 0, 0.1)", axes=[energy_axis_true])
    exposure = make_map_exposure_true_energy(
        pointing=SkyCoord("0d", "0d"), aeff=aeff, livetime=100 *u.h, geom=geom_true
    )

=======
        energy_axis=energy_axis, energy_axis_true=energy_axis_true, geom=geom,
    )

    geom_true = RegionGeom.create(
        region="icrs;circle(0, 0, 0.1)", axes=[energy_axis_true]
    )
    exposure = make_map_exposure_true_energy(
        pointing=SkyCoord("0d", "0d"), aeff=aeff, livetime=100 * u.h, geom=geom_true
    )

>>>>>>> e744b42c
    mask_safe = RegionNDMap.from_geom(geom=geom, dtype=bool)
    mask_safe.data += True

    acceptance_off = RegionNDMap.from_geom(geom=geom, data=5)
    dataset = SpectrumDatasetOnOff(
        name="test_onoff",
        exposure=exposure,
        acceptance=acceptance,
        acceptance_off=acceptance_off,
        edisp=edisp,
<<<<<<< HEAD
        mask_safe=mask_safe
=======
        mask_safe=mask_safe,
>>>>>>> e744b42c
    )
    dataset.models = bkg_model
    bkg_npred = dataset.npred_signal()

    dataset.models = model
    dataset.fake(
        random_state=random_state, npred_background=bkg_npred,
    )
    return dataset


def create_fpe(model):
    model = SkyModel(spectral_model=model, name="source")
    dataset = simulate_spectrum_dataset(model)
    energy_edges = [0.1, 1, 10, 100] * u.TeV
    dataset.models = model
    fpe = FluxPointsEstimator(
<<<<<<< HEAD
        energy_edges=energy_edges, norm_n_values=11, source="source", selection_optional="all"
=======
        energy_edges=energy_edges,
        norm_n_values=11,
        source="source",
        selection_optional="all",
        fit=Fit(backend="minuit", optimize_opts=dict(tol=0.2, strategy=1))
>>>>>>> e744b42c
    )
    datasets = [dataset]
    return datasets, fpe


def simulate_map_dataset(random_state=0, name=None):
    irfs = load_cta_irfs(
        "$GAMMAPY_DATA/cta-1dc/caldb/data/cta/1dc/bcf/South_z20_50h/irf_file.fits"
    )

    skydir = SkyCoord("0 deg", "0 deg", frame="galactic")
    energy_edges = np.logspace(-1, 2, 15) * u.TeV
    energy_axis = MapAxis.from_edges(edges=energy_edges, name="energy", interp="log")

    geom = WcsGeom.create(
        skydir=skydir, width=(4, 4), binsz=0.1, axes=[energy_axis], frame="galactic"
    )

    gauss = GaussianSpatialModel(
        lon_0="0 deg", lat_0="0 deg", sigma="0.4 deg", frame="galactic"
    )
    pwl = PowerLawSpectralModel(amplitude="1e-11 cm-2 s-1 TeV-1")
    skymodel = SkyModel(spatial_model=gauss, spectral_model=pwl, name="source")

    obs = Observation.create(pointing=skydir, livetime=1 * u.h, irfs=irfs)
    empty = MapDataset.create(geom, name=name)
    maker = MapDatasetMaker(selection=["exposure", "background", "psf", "edisp"])
    dataset = maker.run(empty, obs)

    bkg_model = FoVBackgroundModel(dataset_name=dataset.name)

    dataset.models = [bkg_model, skymodel]
    dataset.fake(random_state=random_state)
    return dataset


@pytest.fixture(scope="session")
def fpe_map_pwl():
    dataset_1 = simulate_map_dataset(name="test-map-pwl")
    dataset_2 = dataset_1.copy(name="test-map-pwl-2")
    dataset_2.models = dataset_1.models

    dataset_2.mask_safe = RegionNDMap.from_geom(dataset_2.counts.geom, dtype=bool)

    energy_edges = [0.1, 1, 10, 100] * u.TeV
    datasets = [dataset_1, dataset_2]
    fpe = FluxPointsEstimator(
<<<<<<< HEAD
        energy_edges=energy_edges, norm_n_values=3, source="source", selection_optional="all"
=======
        energy_edges=energy_edges,
        norm_n_values=3,
        source="source",
        selection_optional="all",
>>>>>>> e744b42c
    )
    return datasets, fpe


@pytest.fixture(scope="session")
def fpe_map_pwl_reoptimize():
    dataset = simulate_map_dataset()
    energy_edges = [1, 10] * u.TeV
    dataset.models.parameters["lon_0"].frozen = True
    dataset.models.parameters["lat_0"].frozen = True
    dataset.models.parameters["sigma"].frozen = True
    datasets = [dataset]
    fpe = FluxPointsEstimator(
        energy_edges=energy_edges,
        norm_values=[0.8, 1, 1.2],
        reoptimize=True,
        source="source"
    )
    return datasets, fpe


@pytest.fixture(scope="session")
def fpe_pwl():
    return create_fpe(PowerLawSpectralModel())


@pytest.fixture(scope="session")
def fpe_ecpl():
    return create_fpe(ExpCutoffPowerLawSpectralModel(lambda_="1 TeV-1"))


def test_str(fpe_pwl):
    datasets, fpe = fpe_pwl
    assert "FluxPointsEstimator" in str(fpe)


@requires_dependency("iminuit")
def test_run_pwl(fpe_pwl):
    datasets, fpe = fpe_pwl

    fp = fpe.run(datasets)
    table = fp.to_table()

    actual = table["e_min"].data
    assert_allclose(actual, [0.316228, 1.0, 10.0], rtol=1e-5)

    actual = table["e_max"].data
    assert_allclose(actual, [1.0, 10.0, 31.622777], rtol=1e-5)

    actual = table["e_ref"].data
    assert_allclose(actual, [0.562341, 3.162278, 17.782794], rtol=1e-3)

    actual = table["ref_flux"].quantity
    desired = [2.162278e-12, 9.000000e-13, 6.837722e-14] * u.Unit("1 / (cm2 s)")
    assert_allclose(actual, desired, rtol=1e-3)

    actual = table["ref_dnde"].quantity
    desired = [3.162278e-12, 1.000000e-13, 3.162278e-15] * u.Unit("1 / (cm2 s TeV)")
    assert_allclose(actual, desired, rtol=1e-3)

    actual = table["ref_eflux"].quantity
    desired = [1.151293e-12, 2.302585e-12, 1.151293e-12] * u.Unit("TeV / (cm2 s)")
    assert_allclose(actual, desired, rtol=1e-3)

    actual = table["norm"].data
    assert_allclose(actual, [1.081434, 0.91077, 0.922176], rtol=1e-3)

    actual = table["norm_err"].data
    assert_allclose(actual, [0.066374, 0.061025, 0.179729], rtol=1e-2)

    actual = table["norm_errn"].data
    assert_allclose(actual, [0.065803, 0.060403, 0.171376], rtol=1e-2)

    actual = table["norm_errp"].data
    assert_allclose(actual, [0.06695, 0.061652, 0.18839], rtol=1e-2)

    actual = table["counts"].data.squeeze()
    assert_allclose(actual, [1490, 748, 43])

    actual = table["norm_ul"].data
    assert_allclose(actual, [1.216227, 1.035472, 1.316878], rtol=1e-2)

    actual = table["sqrt_ts"].data
    assert_allclose(actual, [18.568429, 18.054651, 7.057121], rtol=1e-2)

    actual = table["norm_scan"][0][[0, 5, -1]]
    assert_allclose(actual, [0.2, 1., 5.])

    actual = table["stat_scan"][0][[0, 5, -1]]
    assert_allclose(actual, [220.368653, 4.301011, 1881.626454], rtol=1e-2)

    actual = table["npred"].data
    assert_allclose(actual, [[1492.96638], [749.4587], [43.104823]])

    actual = table["npred_null"].data
    assert_allclose(actual, [[942.5], [398.166667], [14.5]])

    actual = table.meta["UL_CONF"]
    assert_allclose(actual, 0.9544997)


@requires_dependency("iminuit")
def test_run_ecpl(fpe_ecpl):
    datasets, fpe = fpe_ecpl

    fp = fpe.run(datasets)

    table = fp.to_table()

    actual = table["ref_flux"].quantity
    desired = [9.024362e-13, 1.781341e-13, 1.260298e-18] * u.Unit("1 / (cm2 s)")
    assert_allclose(actual, desired, rtol=1e-3)

    actual = table["ref_dnde"].quantity
    desired = [1.351382e-12, 7.527318e-15, 2.523659e-22] * u.Unit("1 / (cm2 s TeV)")
    assert_allclose(actual, desired, rtol=1e-3)

    actual = table["ref_eflux"].quantity
    desired = [4.770557e-13, 2.787695e-13, 1.371963e-17] * u.Unit("TeV / (cm2 s)")
    assert_allclose(actual, desired, rtol=1e-3)

    actual = table["norm"].data
    assert_allclose(actual, [1.001683, 1.061821, 1.237512e03], rtol=1e-3)

    actual = table["norm_err"].data
    assert_allclose(actual, [1.386091e-01, 2.394241e-01, 3.259756e03], rtol=1e-2)

    actual = table["norm_errn"].data
    assert_allclose(actual, [1.374962e-01, 2.361246e-01, 2.888978e03], rtol=1e-2)

    actual = table["norm_errp"].data
    assert_allclose(actual, [1.397358e-01, 2.428481e-01, 3.716550e03], rtol=1e-2)

    actual = table["norm_ul"].data
    assert_allclose(actual, [1.283433e00, 1.555117e00, 9.698645e03], rtol=1e-2)

    actual = table["sqrt_ts"].data
    assert_allclose(actual, [7.678454, 4.735691, 0.399243], rtol=1e-2)


@requires_dependency("iminuit")
@requires_data()
def test_run_map_pwl(fpe_map_pwl):
    datasets, fpe = fpe_map_pwl
    fp = fpe.run(datasets)

    table = fp.to_table()

    actual = table["e_min"].data
    assert_allclose(actual, [0.1, 1.178769, 8.48342], rtol=1e-5)

    actual = table["e_max"].data
    assert_allclose(actual, [1.178769, 8.483429, 100.0], rtol=1e-5)

    actual = table["e_ref"].data
    assert_allclose(actual, [0.343332, 3.162278, 29.126327], rtol=1e-5)

    actual = table["norm"].data
    assert_allclose(actual, [0.974726, 0.96342, 0.994251], rtol=1e-2)

    actual = table["norm_err"].data
    assert_allclose(actual, [0.067637, 0.052022, 0.087059], rtol=3e-2)

    actual = table["counts"].data
    assert_allclose(actual, [[44611, 0], [1923, 0], [282, 0]])

    actual = table["norm_ul"].data
    assert_allclose(actual, [1.111852, 1.07004, 1.17829], rtol=1e-2)

    actual = table["sqrt_ts"].data
    assert_allclose(actual, [16.681221, 28.408676, 21.91912], rtol=1e-2)

    actual = table["norm_scan"][0]
    assert_allclose(actual, [0.2, 1.0, 5])

<<<<<<< HEAD
    actual = fp.table["stat_scan"][0] - fp.table["stat"][0]
    assert_allclose(actual, [1.628398e+02, 1.452456e-01, 2.008018e+03], rtol=1e-2)
=======
    actual = table["stat_scan"][0] - table["stat"][0]
    assert_allclose(actual, [1.628398e02, 1.452456e-01, 2.008018e03], rtol=1e-2)
>>>>>>> e744b42c


@requires_dependency("iminuit")
@requires_data()
def test_run_map_pwl_reoptimize(fpe_map_pwl_reoptimize):
    datasets, fpe = fpe_map_pwl_reoptimize
    fpe = fpe.copy()
    fpe.selection_optional = ["scan"]

    fp = fpe.run(datasets)
    table = fp.to_table()

    actual = table["norm"].data
    assert_allclose(actual, 0.962368, rtol=1e-2)

<<<<<<< HEAD
    actual = fp.table["norm_err"].data
    assert_allclose(actual, 0.053878, rtol=1e-2)

    actual = fp.table["sqrt_ts"].data
=======
    actual = table["norm_err"].data
    assert_allclose(actual, 0.053878, rtol=1e-2)

    actual = table["sqrt_ts"].data
>>>>>>> e744b42c
    assert_allclose(actual, 25.196585, rtol=1e-2)

    actual = table["norm_scan"][0]
    assert_allclose(actual, [0.8, 1, 1.2])

<<<<<<< HEAD
    actual = fp.table["stat_scan"][0] - fp.table["stat"][0]
    assert_allclose(actual, 0.483593, rtol=1e-2)
=======
    actual = table["stat_scan"][0] - table["stat"][0]
    assert_allclose(actual, [9.788123, 0.486066, 17.603708], rtol=1e-2)
>>>>>>> e744b42c


@requires_dependency("iminuit")
@requires_data()
def test_flux_points_estimator_no_norm_scan(fpe_pwl):
    datasets, fpe = fpe_pwl
    fpe.selection_optional = None

    fp = fpe.run(datasets)

    assert_allclose(fpe.fit.optimize_opts["tol"], 0.2)
    assert_allclose(fpe.fit.minuit.tol, 0.2)

    assert fp.sed_type_init == "likelihood"
    assert "stat_scan" not in fp._data


def test_no_likelihood_contribution():
    dataset = simulate_spectrum_dataset(
        SkyModel(spectral_model=PowerLawSpectralModel(), name="source")
    )

    dataset_2 = dataset.slice_by_idx(slices={"energy": slice(0, 5)})

    dataset.mask_safe = RegionNDMap.from_geom(dataset.counts.geom, dtype=bool)

    fpe = FluxPointsEstimator(energy_edges=[1, 3, 10] * u.TeV, source="source")
    table = fpe.run([dataset, dataset_2]).to_table()

<<<<<<< HEAD
    assert np.isnan(fp.table["norm"]).all()
    assert np.isnan(fp.table["norm_err"]).all()
    assert_allclose(fp.table["counts"], 0)
=======
    assert np.isnan(table["norm"]).all()
    assert np.isnan(table["norm_err"]).all()
    assert_allclose(table["counts"], 0)
>>>>>>> e744b42c


def test_mask_shape():
    axis = MapAxis.from_edges([1, 3, 10], unit="TeV", interp="log", name="energy")
    geom_1 = WcsGeom.create(binsz=1, width=3, axes=[axis])
    geom_2 = WcsGeom.create(binsz=1, width=5, axes=[axis])

    dataset_1 = MapDataset.create(geom_1)
    dataset_2 = MapDataset.create(geom_2)
    dataset_1.gti = None
    dataset_2.gti = None
    dataset_1.psf = None
    dataset_2.psf = None
    dataset_1.edisp = None
    dataset_2.edisp = None

    model = SkyModel(
        spectral_model=PowerLawSpectralModel(),
        spatial_model=GaussianSpatialModel(),
        name="source",
    )

    dataset_1.models = model
    dataset_2.models = model

    fpe = FluxPointsEstimator(energy_edges=[1, 10] * u.TeV, source="source")

    fp = fpe.run([dataset_2, dataset_1])
    table = fp.to_table()

    assert_allclose(table["counts"], 0)

@requires_dependency("iminuit")
def test_run_pwl_parameter_range(fpe_pwl):
    pl = PowerLawSpectralModel(amplitude="1e-16 cm-2s-1TeV-1")

    datasets, fpe = create_fpe(pl)

    fp = fpe.run(datasets)
    table_no_bounds = fp.to_table()

    pl.amplitude.min=0
    pl.amplitude.max=1e-8

    fp = fpe.run(datasets)
    table_with_bounds = fp.to_table()

    actual = table_with_bounds["norm"].data
    assert_allclose(actual, [3.215947e-02, 3.939055e-02, 5.551115e-09], rtol=1e-3)

    actual = table_with_bounds["norm_err"].data
    assert_allclose(actual, [251.490704, 280.37361 , 404.162784], rtol=1e-2)

    actual = table_with_bounds["norm_ul"].data
    assert_allclose(actual, [640.067576,  722.571371, 1414.22209], rtol=1e-2)

    actual = table_with_bounds["sqrt_ts"].data
    assert_allclose(actual, [0.,0., 0.], rtol=1e-2)

    actual = table_no_bounds["norm"].data
    assert_allclose(actual, [-511.76675 , -155.75408 , -853.547117], rtol=1e-3)

    actual = table_no_bounds["norm_err"].data
    assert_allclose(actual, [504.601499, 416.69248 , 851.223077], rtol=1e-2)

    actual = table_no_bounds["norm_ul"].data
    assert_allclose(actual, [ 514.957128,  707.888477, 1167.105962], rtol=1e-2)

    actual = table_no_bounds["sqrt_ts"].data
    assert_allclose(actual, [-1.006081, -0.364848, -0.927819], rtol=1e-2)<|MERGE_RESOLUTION|>--- conflicted
+++ resolved
@@ -28,13 +28,7 @@
     energy_axis = MapAxis.from_edges(energy_edges, interp="log", name="energy")
     energy_axis_true = energy_axis.copy(name="energy_true")
 
-<<<<<<< HEAD
-    aeff = EffectiveAreaTable2D.from_parametrization(
-        energy_axis_true=energy_axis_true
-    )
-=======
     aeff = EffectiveAreaTable2D.from_parametrization(energy_axis_true=energy_axis_true)
->>>>>>> e744b42c
 
     bkg_model = SkyModel(
         spectral_model=PowerLawSpectralModel(
@@ -48,18 +42,6 @@
     geom = RegionGeom.create(region="icrs;circle(0, 0, 0.1)", axes=[energy_axis])
     acceptance = RegionNDMap.from_geom(geom=geom, data=1)
     edisp = EDispKernelMap.from_diagonal_response(
-<<<<<<< HEAD
-        energy_axis=energy_axis,
-        energy_axis_true=energy_axis_true,
-        geom=geom,
-    )
-
-    geom_true= RegionGeom.create(region="icrs;circle(0, 0, 0.1)", axes=[energy_axis_true])
-    exposure = make_map_exposure_true_energy(
-        pointing=SkyCoord("0d", "0d"), aeff=aeff, livetime=100 *u.h, geom=geom_true
-    )
-
-=======
         energy_axis=energy_axis, energy_axis_true=energy_axis_true, geom=geom,
     )
 
@@ -70,7 +52,6 @@
         pointing=SkyCoord("0d", "0d"), aeff=aeff, livetime=100 * u.h, geom=geom_true
     )
 
->>>>>>> e744b42c
     mask_safe = RegionNDMap.from_geom(geom=geom, dtype=bool)
     mask_safe.data += True
 
@@ -81,11 +62,7 @@
         acceptance=acceptance,
         acceptance_off=acceptance_off,
         edisp=edisp,
-<<<<<<< HEAD
-        mask_safe=mask_safe
-=======
         mask_safe=mask_safe,
->>>>>>> e744b42c
     )
     dataset.models = bkg_model
     bkg_npred = dataset.npred_signal()
@@ -103,15 +80,11 @@
     energy_edges = [0.1, 1, 10, 100] * u.TeV
     dataset.models = model
     fpe = FluxPointsEstimator(
-<<<<<<< HEAD
-        energy_edges=energy_edges, norm_n_values=11, source="source", selection_optional="all"
-=======
         energy_edges=energy_edges,
         norm_n_values=11,
         source="source",
         selection_optional="all",
         fit=Fit(backend="minuit", optimize_opts=dict(tol=0.2, strategy=1))
->>>>>>> e744b42c
     )
     datasets = [dataset]
     return datasets, fpe
@@ -159,14 +132,10 @@
     energy_edges = [0.1, 1, 10, 100] * u.TeV
     datasets = [dataset_1, dataset_2]
     fpe = FluxPointsEstimator(
-<<<<<<< HEAD
-        energy_edges=energy_edges, norm_n_values=3, source="source", selection_optional="all"
-=======
         energy_edges=energy_edges,
         norm_n_values=3,
         source="source",
         selection_optional="all",
->>>>>>> e744b42c
     )
     return datasets, fpe
 
@@ -342,13 +311,8 @@
     actual = table["norm_scan"][0]
     assert_allclose(actual, [0.2, 1.0, 5])
 
-<<<<<<< HEAD
-    actual = fp.table["stat_scan"][0] - fp.table["stat"][0]
-    assert_allclose(actual, [1.628398e+02, 1.452456e-01, 2.008018e+03], rtol=1e-2)
-=======
     actual = table["stat_scan"][0] - table["stat"][0]
     assert_allclose(actual, [1.628398e02, 1.452456e-01, 2.008018e03], rtol=1e-2)
->>>>>>> e744b42c
 
 
 @requires_dependency("iminuit")
@@ -364,29 +328,17 @@
     actual = table["norm"].data
     assert_allclose(actual, 0.962368, rtol=1e-2)
 
-<<<<<<< HEAD
-    actual = fp.table["norm_err"].data
-    assert_allclose(actual, 0.053878, rtol=1e-2)
-
-    actual = fp.table["sqrt_ts"].data
-=======
     actual = table["norm_err"].data
     assert_allclose(actual, 0.053878, rtol=1e-2)
 
     actual = table["sqrt_ts"].data
->>>>>>> e744b42c
     assert_allclose(actual, 25.196585, rtol=1e-2)
 
     actual = table["norm_scan"][0]
     assert_allclose(actual, [0.8, 1, 1.2])
 
-<<<<<<< HEAD
-    actual = fp.table["stat_scan"][0] - fp.table["stat"][0]
-    assert_allclose(actual, 0.483593, rtol=1e-2)
-=======
     actual = table["stat_scan"][0] - table["stat"][0]
     assert_allclose(actual, [9.788123, 0.486066, 17.603708], rtol=1e-2)
->>>>>>> e744b42c
 
 
 @requires_dependency("iminuit")
@@ -416,15 +368,9 @@
     fpe = FluxPointsEstimator(energy_edges=[1, 3, 10] * u.TeV, source="source")
     table = fpe.run([dataset, dataset_2]).to_table()
 
-<<<<<<< HEAD
-    assert np.isnan(fp.table["norm"]).all()
-    assert np.isnan(fp.table["norm_err"]).all()
-    assert_allclose(fp.table["counts"], 0)
-=======
     assert np.isnan(table["norm"]).all()
     assert np.isnan(table["norm_err"]).all()
     assert_allclose(table["counts"], 0)
->>>>>>> e744b42c
 
 
 def test_mask_shape():
