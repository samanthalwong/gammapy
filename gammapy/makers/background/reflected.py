# Licensed under a 3-clause BSD style license - see LICENSE.rst
import logging
import numpy as np
from astropy import units as u
from astropy.coordinates import Angle
from astropy.utils import lazyproperty
from regions import PixCoord
from gammapy.datasets import SpectrumDatasetOnOff
from gammapy.maps import RegionGeom, RegionNDMap, WcsNDMap, WcsGeom
from ..core import Maker

__all__ = ["ReflectedRegionsFinder", "ReflectedRegionsBackgroundMaker"]

log = logging.getLogger(__name__)


class ReflectedRegionsFinder:
    """Find reflected regions.

    This class is responsible for placing :ref:`region_reflected` for a given
    input region and pointing position. It converts to pixel coordinates
    internally assuming a tangent projection at center position.

    If the center lies inside the input region, no reflected regions
    can be found.

    If you want to make a
    background estimate for an IACT observation using the reflected regions
    method, see also `~gammapy.makers.ReflectedRegionsBackgroundMaker`

    Parameters
    ----------
    region : `~regions.SkyRegion`
        Region to rotate
    center : `~astropy.coordinates.SkyCoord`
        Rotation point
    angle_increment : `~astropy.coordinates.Angle`, optional
        Rotation angle applied when a region falls in an excluded region.
    min_distance : `~astropy.coordinates.Angle`, optional
        Minimal distance between two consecutive reflected regions
    min_distance_input : `~astropy.coordinates.Angle`, optional
        Minimal distance from input region
    max_region_number : int, optional
        Maximum number of regions to use
    exclusion_mask : `~gammapy.maps.WcsNDMap`, optional
        Exclusion mask
    binsz : `~astropy.coordinates.Angle`
        Bin size of the reference map used for region finding.

    Examples
    --------
    >>> from astropy.coordinates import SkyCoord, Angle
    >>> from regions import CircleSkyRegion
    >>> from gammapy.makers import ReflectedRegionsFinder
    >>> pointing = SkyCoord(83.2, 22.7, unit='deg', frame='icrs')
    >>> target_position = SkyCoord(80.2, 23.5, unit='deg', frame='icrs')
    >>> theta = Angle(0.4, 'deg')
    >>> on_region = CircleSkyRegion(target_position, theta)
    >>> finder = ReflectedRegionsFinder(min_distance_input='1 rad', region=on_region, center=pointing)
    >>> regions = finder.run()
    >>> print(regions[0])
    Region: CircleSkyRegion
    center: <SkyCoord (ICRS): (ra, dec) in deg
        (83.19879005, 25.57300957)>
<<<<<<< HEAD
    radius: 0.39953342830756855 deg
=======
    radius: 1438.3203419072468 arcsec
>>>>>>> e744b42c
    """

    def __init__(
        self,
        region,
        center,
        angle_increment="0.1 rad",
        min_distance="0 rad",
        min_distance_input="0.1 rad",
        max_region_number=10000,
        exclusion_mask=None,
        binsz="0.01 deg",
    ):
        self.region = region
        self.center = center

        self.angle_increment = Angle(angle_increment)

        if self.angle_increment <= Angle(0, "deg"):
            raise ValueError("angle_increment is too small")

        self.min_distance = Angle(min_distance)
        self.min_distance_input = Angle(min_distance_input)

        if exclusion_mask and not exclusion_mask.is_mask:
            raise ValueError("Exclusion mask must contain boolean values")

        self.exclusion_mask = exclusion_mask
        self.max_region_number = max_region_number
        self.binsz = Angle(binsz)

<<<<<<< HEAD
    def run(self):
        """Run all steps.
        """
        self.reference_map = self.make_reference_map(
            self.region, self.center, self.binsz
        )
        if self.exclusion_mask:
            coords = self.reference_map.geom.get_coord()
            vals = self.exclusion_mask.get_by_coord(coords)
            self.reference_map.data += vals
        else:
            self.reference_map.data += 1

        # Check if center is contained in region
        if self.region.contains(self.center, self.reference_map.geom.wcs):
            self.reflected_regions = []
        else:
            self.setup()
            self.find_regions()

    @staticmethod
    def make_reference_map(region, center, binsz="0.01 deg", min_width="0.3 deg"):
        """Create empty reference map.
=======
    @lazyproperty
    def geom_ref(self):
        """Reference geometry
>>>>>>> e744b42c

        The size of the map is chosen such that all reflected regions are
        contained on the image.
        To do so, the reference map width is taken to be 4 times the distance between
        the target region center and the rotation point. This distance is larger than
        the typical dimension of the region itself (otherwise the rotation point would
        lie inside the region). A minimal width value is added by default in case the
        region center and the rotation center are too close.

        The WCS of the map is the TAN projection at the `center` in the coordinate
        system used by the `region` center.
        """
        frame = self.region.center.frame.name

        # width is the full width of an image (not the radius)
        width = 4 * self.region.center.separation(self.center) + Angle("0.3 deg")

        return WcsGeom.create(
            skydir=self.center,
            binsz=self.binsz,
            width=width,
            frame=frame,
            proj="TAN"
        )

    @lazyproperty
    def center_pix(self):
        """Center pix coordinate"""
        return PixCoord.from_sky(self.center, self.geom_ref.wcs)

    @lazyproperty
    def region_pix(self):
        """Pixel region"""
        return self.region.to_pixel(self.geom_ref.wcs)

    @lazyproperty
    def region_angular_size(self):
        """Compute maximum angular size of a group of pixels as seen from center.

        This assumes that the center lies outside the group of pixel

        Returns
        -------
        angular_size : `~astropy.coordinates.Angle`
            the maximum angular size
        """
        mask = self.geom_ref.region_mask([self.region]).data
        pix_y, pix_x = np.where(mask)

        pixels = PixCoord(pix_x, pix_y)

        dx, dy = self.center_pix.x - pixels.x, self.center_pix.y - pixels.y
        angles = Angle(np.arctan2(dx, dy), "rad")
        angular_size = np.max(angles) - np.min(angles)

        if angular_size.value > np.pi:
            angular_size = np.max(angles.wrap_at(0 * u.rad)) - np.min(
                angles.wrap_at(0 * u.rad)
            )

        return angular_size

<<<<<<< HEAD
    def setup(self):
        """Compute parameters for reflected regions algorithm."""
        geom = self.reference_map.geom
        self._pix_region = self.region.to_pixel(geom.wcs)
        self._pix_center = PixCoord.from_sky(self.center, geom.wcs)

        # Make the ON reference map
        mask = geom.region_mask([self.region]).data
        # on_reference_map = WcsNDMap(geom=geom, data=mask)

        # Extract all pixcoords in the geom
        X, Y = geom.get_pix()
        ONpixels = PixCoord(X[mask], Y[mask])
=======
    @lazyproperty
    def exclusion_mask_ref(self):
        """Exclusion mask reprojected"""
        if self.exclusion_mask:
            mask = self.exclusion_mask.interp_to_geom(self.geom_ref, fill_value=True)
        else:
            mask = WcsNDMap.from_geom(geom=self.geom_ref, data=True)
        return mask
>>>>>>> e744b42c

    @lazyproperty
    def excluded_pix_coords(self):
        """Excluded pix coords"""
        # find excluded PixCoords
        pix_y, pix_x = np.where(~self.exclusion_mask_ref.data)
        return PixCoord(pix_x, pix_y)

    @lazyproperty
    def angle_min(self):
        """Minimum angle"""
        # Minimum angle a region has to be moved to not overlap with previous one
        # Add required minimal distance between two off regions
        return self.region_angular_size + self.min_distance

    @lazyproperty
    def angle_max(self):
        """Maximum angle"""
        return Angle("360deg") - self.angle_min - self.min_distance_input

    def reset_cache(self):
        """Reset cached properties"""
        for name, value in self.__class__.__dict__.items():
            if isinstance(value, lazyproperty):
                self.__dict__.pop(name, None)

    def run(self):
        """Find reflected regions.

        Returns
        -------
        regions : list of `SkyRegion`
            Reflected regions
        """
        self.reset_cache()
        regions = []

        angle = self.angle_min + self.min_distance_input

        while angle < self.angle_max:
            region_test = self.region_pix.rotate(self.center_pix, angle)

            if not np.any(region_test.contains(self.excluded_pix_coords)):
                region = region_test.to_sky(self.geom_ref.wcs)
                regions.append(region)

                if len(regions) >= self.max_region_number:
                    break

                angle += self.angle_min
            else:
                angle += self.angle_increment

        return regions


class ReflectedRegionsBackgroundMaker(Maker):
    """Reflected regions background maker.

    Parameters
    ----------
    angle_increment : `~astropy.coordinates.Angle`, optional
        Rotation angle applied when a region falls in an excluded region.
    min_distance : `~astropy.coordinates.Angle`, optional
        Minimal distance between two consecutive reflected regions
    min_distance_input : `~astropy.coordinates.Angle`, optional
        Minimal distance from input region
    max_region_number : int, optional
        Maximum number of regions to use
    exclusion_mask : `~gammapy.maps.WcsNDMap`, optional
        Exclusion mask
    binsz : `~astropy.coordinates.Angle`
        Bin size of the reference map used for region finding.
    """

    tag = "ReflectedRegionsBackgroundMaker"

    def __init__(
        self,
        angle_increment="0.1 rad",
        min_distance="0 rad",
        min_distance_input="0.1 rad",
        max_region_number=10000,
        exclusion_mask=None,
        binsz="0.01 deg",
    ):
        self.binsz = binsz
        self.exclusion_mask = exclusion_mask
        self.angle_increment = Angle(angle_increment)
        self.min_distance = Angle(min_distance)
        self.min_distance_input = Angle(min_distance_input)
        self.max_region_number = max_region_number

    def _get_finder(self, dataset, observation):
        return ReflectedRegionsFinder(
            binsz=self.binsz,
            exclusion_mask=self.exclusion_mask,
            center=observation.pointing_radec,
            region=dataset.counts.geom.region,
            min_distance=self.min_distance,
            min_distance_input=self.min_distance_input,
            max_region_number=self.max_region_number,
            angle_increment=self.angle_increment,
        )

    def make_counts_off(self, dataset, observation):
        """Make off counts.

        Parameters
        ----------
        dataset : `SpectrumDataset`
            Spectrum dataset.
        observation : `DatastoreObservation`
            Data store observation.


        Returns
        -------
        counts_off : `RegionNDMap`
            Off counts.
        """
        finder = self._get_finder(dataset, observation)
        regions = finder.run()

        energy_axis = dataset.counts.geom.axes["energy"]

        if len(regions) > 0:
            geom = RegionGeom.from_regions(
                regions=regions,
                axes=[energy_axis],
                wcs=finder.geom_ref.wcs
            )

            counts_off = RegionNDMap.from_geom(geom=geom)
            counts_off.fill_events(observation.events)
            acceptance_off = RegionNDMap.from_geom(geom=geom, data=len(regions))
        else:
            # if no OFF regions are found, off is set to None and acceptance_off to zero
            log.warning(
                f"ReflectedRegionsBackgroundMaker failed. No OFF region found outside exclusion mask for {dataset.name}."
            )

            counts_off = None
            acceptance_off = RegionNDMap.from_geom(geom=dataset._geom, data=0)

        return counts_off, acceptance_off

    def run(self, dataset, observation):
        """Run reflected regions background maker

        Parameters
        ----------
        dataset : `SpectrumDataset`
            Spectrum dataset.
        observation : `DatastoreObservation`
            Data store observation.

        Returns
        -------
        dataset_on_off : `SpectrumDatasetOnOff`
            On off dataset.
        """
        counts_off, acceptance_off = self.make_counts_off(dataset, observation)
        acceptance = RegionNDMap.from_geom(geom=dataset.counts.geom, data=1)

        dataset_onoff = SpectrumDatasetOnOff.from_spectrum_dataset(
            dataset=dataset,
            acceptance=acceptance,
            acceptance_off=acceptance_off,
            counts_off=counts_off,
            name=dataset.name
        )

        if dataset_onoff.counts_off is None:
            dataset_onoff.mask_safe.data[...] = False
            log.warning(
                f"ReflectedRegionsBackgroundMaker failed. Setting {dataset_onoff.name} mask to False."
            )
        return dataset_onoff<|MERGE_RESOLUTION|>--- conflicted
+++ resolved
@@ -62,11 +62,7 @@
     Region: CircleSkyRegion
     center: <SkyCoord (ICRS): (ra, dec) in deg
         (83.19879005, 25.57300957)>
-<<<<<<< HEAD
-    radius: 0.39953342830756855 deg
-=======
     radius: 1438.3203419072468 arcsec
->>>>>>> e744b42c
     """
 
     def __init__(
@@ -98,35 +94,9 @@
         self.max_region_number = max_region_number
         self.binsz = Angle(binsz)
 
-<<<<<<< HEAD
-    def run(self):
-        """Run all steps.
-        """
-        self.reference_map = self.make_reference_map(
-            self.region, self.center, self.binsz
-        )
-        if self.exclusion_mask:
-            coords = self.reference_map.geom.get_coord()
-            vals = self.exclusion_mask.get_by_coord(coords)
-            self.reference_map.data += vals
-        else:
-            self.reference_map.data += 1
-
-        # Check if center is contained in region
-        if self.region.contains(self.center, self.reference_map.geom.wcs):
-            self.reflected_regions = []
-        else:
-            self.setup()
-            self.find_regions()
-
-    @staticmethod
-    def make_reference_map(region, center, binsz="0.01 deg", min_width="0.3 deg"):
-        """Create empty reference map.
-=======
     @lazyproperty
     def geom_ref(self):
         """Reference geometry
->>>>>>> e744b42c
 
         The size of the map is chosen such that all reflected regions are
         contained on the image.
@@ -189,21 +159,6 @@
 
         return angular_size
 
-<<<<<<< HEAD
-    def setup(self):
-        """Compute parameters for reflected regions algorithm."""
-        geom = self.reference_map.geom
-        self._pix_region = self.region.to_pixel(geom.wcs)
-        self._pix_center = PixCoord.from_sky(self.center, geom.wcs)
-
-        # Make the ON reference map
-        mask = geom.region_mask([self.region]).data
-        # on_reference_map = WcsNDMap(geom=geom, data=mask)
-
-        # Extract all pixcoords in the geom
-        X, Y = geom.get_pix()
-        ONpixels = PixCoord(X[mask], Y[mask])
-=======
     @lazyproperty
     def exclusion_mask_ref(self):
         """Exclusion mask reprojected"""
@@ -212,7 +167,6 @@
         else:
             mask = WcsNDMap.from_geom(geom=self.geom_ref, data=True)
         return mask
->>>>>>> e744b42c
 
     @lazyproperty
     def excluded_pix_coords(self):
