--- conflicted
+++ resolved
@@ -18,11 +18,7 @@
     SpectrumDatasetMaker,
 )
 from gammapy.maps import MapAxis, WcsGeom, WcsNDMap, RegionGeom
-<<<<<<< HEAD
-from gammapy.utils.regions import compound_region_to_list
-=======
 from gammapy.utils.regions import compound_region_to_regions
->>>>>>> e744b42c
 from gammapy.utils.testing import (
     assert_quantity_allclose,
     mpl_plot_check,
