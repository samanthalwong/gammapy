--- conflicted
+++ resolved
@@ -256,11 +256,7 @@
    },
    "outputs": [],
    "source": [
-<<<<<<< HEAD
-    "# Now let's run the MCMC sampling with emcee\n",
-=======
     "# Now let's define a function to init parameters and run the MCMC with emcee\n",
->>>>>>> 7c2bb66d
     "# Depending on your number of walkers, Nrun and dimensionality, this can take a while (> minutes)\n",
     "sampler = run_mcmc(dataset, nwalkers=6, nrun=150)  # to speedup the notebook\n",
     "# sampler=run_mcmc(dataset,nwalkers=12,nrun=1000) # more accurate contours"
